/*
 * Copyright 2011 Google Inc. All Rights Reserved.
 *
 * Licensed under the Apache License, Version 2.0 (the "License");
 * you may not use this file except in compliance with the License.
 * You may obtain a copy of the License at
 *
 * http://www.apache.org/licenses/LICENSE-2.0
 *
 * Unless required by applicable law or agreed to in writing, software
 * distributed under the License is distributed on an "AS IS" BASIS,
 * WITHOUT WARRANTIES OR CONDITIONS OF ANY KIND, either express or implied.
 * See the License for the specific language governing permissions and
 * limitations under the License.
 */

package com.google.devtools.j2objc.translate;

import com.google.common.collect.LinkedListMultimap;
import com.google.common.collect.Lists;
import com.google.common.collect.Maps;
import com.google.devtools.j2objc.J2ObjC;
import com.google.devtools.j2objc.types.GeneratedMethodBinding;
import com.google.devtools.j2objc.types.GeneratedTypeBinding;
import com.google.devtools.j2objc.types.GeneratedVariableBinding;
import com.google.devtools.j2objc.types.NodeCopier;
import com.google.devtools.j2objc.types.PointerTypeBinding;
import com.google.devtools.j2objc.types.Types;
import com.google.devtools.j2objc.util.ASTUtil;
import com.google.devtools.j2objc.util.BindingUtil;
import com.google.devtools.j2objc.util.ErrorReportingASTVisitor;
import com.google.devtools.j2objc.util.NameTable;
import com.google.j2objc.annotations.AutoreleasePool;
import com.google.j2objc.annotations.LoopTranslation;
import com.google.j2objc.annotations.LoopTranslation.LoopStyle;

import org.eclipse.jdt.core.dom.AST;
import org.eclipse.jdt.core.dom.ASTVisitor;
import org.eclipse.jdt.core.dom.AnnotationTypeDeclaration;
import org.eclipse.jdt.core.dom.AnonymousClassDeclaration;
import org.eclipse.jdt.core.dom.Assignment;
import org.eclipse.jdt.core.dom.Block;
import org.eclipse.jdt.core.dom.BodyDeclaration;
import org.eclipse.jdt.core.dom.BreakStatement;
import org.eclipse.jdt.core.dom.ClassInstanceCreation;
import org.eclipse.jdt.core.dom.ContinueStatement;
import org.eclipse.jdt.core.dom.DoStatement;
import org.eclipse.jdt.core.dom.EnhancedForStatement;
import org.eclipse.jdt.core.dom.EnumDeclaration;
import org.eclipse.jdt.core.dom.Expression;
import org.eclipse.jdt.core.dom.FieldAccess;
import org.eclipse.jdt.core.dom.FieldDeclaration;
import org.eclipse.jdt.core.dom.ForStatement;
import org.eclipse.jdt.core.dom.IAnnotationBinding;
import org.eclipse.jdt.core.dom.IMethodBinding;
import org.eclipse.jdt.core.dom.IPackageBinding;
import org.eclipse.jdt.core.dom.ITypeBinding;
import org.eclipse.jdt.core.dom.IVariableBinding;
import org.eclipse.jdt.core.dom.IfStatement;
import org.eclipse.jdt.core.dom.InfixExpression;
import org.eclipse.jdt.core.dom.LabeledStatement;
import org.eclipse.jdt.core.dom.MethodDeclaration;
import org.eclipse.jdt.core.dom.MethodInvocation;
import org.eclipse.jdt.core.dom.Modifier;
import org.eclipse.jdt.core.dom.Modifier.ModifierKeyword;
import org.eclipse.jdt.core.dom.ParenthesizedExpression;
import org.eclipse.jdt.core.dom.PostfixExpression;
import org.eclipse.jdt.core.dom.PrefixExpression;
import org.eclipse.jdt.core.dom.PrimitiveType;
import org.eclipse.jdt.core.dom.ReturnStatement;
import org.eclipse.jdt.core.dom.SingleVariableDeclaration;
import org.eclipse.jdt.core.dom.Statement;
import org.eclipse.jdt.core.dom.SuperMethodInvocation;
import org.eclipse.jdt.core.dom.SwitchStatement;
import org.eclipse.jdt.core.dom.ThrowStatement;
import org.eclipse.jdt.core.dom.Type;
import org.eclipse.jdt.core.dom.TypeDeclaration;
import org.eclipse.jdt.core.dom.VariableDeclarationExpression;
import org.eclipse.jdt.core.dom.VariableDeclarationFragment;
import org.eclipse.jdt.core.dom.VariableDeclarationStatement;
import org.eclipse.jdt.core.dom.WhileStatement;

import java.util.Arrays;
import java.util.Iterator;
import java.util.LinkedHashSet;
import java.util.LinkedList;
import java.util.List;
import java.util.Map;
import java.util.Queue;
import java.util.Set;
import java.util.logging.Logger;

/**
 * Rewrites the Java AST to replace difficult to translate code with methods
 * that are more Objective C/iOS specific. For example, Objective C doesn't have
 * the concept of class variables, so they need to be replaced with static
 * accessor methods referencing private static data.
 *
 * @author Tom Ball
 */
public class Rewriter extends ErrorReportingASTVisitor {

  /**
   * The list of Objective-C type qualifier keywords.
   */
  private static final List<String> typeQualifierKeywords = Lists.newArrayList("in", "out",
      "inout", "oneway", "bycopy", "byref");

  @Override
  public boolean visit(TypeDeclaration node) {
    return visitType(node.getAST(), Types.getTypeBinding(node), ASTUtil.getBodyDeclarations(node),
                     node.getModifiers());
  }

  @Override
  public boolean visit(EnumDeclaration node) {
    return visitType(node.getAST(), Types.getTypeBinding(node), ASTUtil.getBodyDeclarations(node),
                     node.getModifiers());
  }

  @Override
  public boolean visit(AnonymousClassDeclaration node) {
    return visitType(node.getAST(), Types.getTypeBinding(node), ASTUtil.getBodyDeclarations(node),
                     Modifier.NONE);
  }

  @Override
  public boolean visit(AnnotationTypeDeclaration node) {
    return visitType(node.getAST(), Types.getTypeBinding(node), ASTUtil.getBodyDeclarations(node),
                     node.getModifiers());
  }

  private boolean visitType(
      AST ast, ITypeBinding typeBinding, List<BodyDeclaration> members, int modifiers) {
    ITypeBinding[] interfaces = typeBinding.getInterfaces();
    if (interfaces.length > 0) {
      if (Modifier.isAbstract(modifiers) || typeBinding.isEnum()) {

        // Add any interface methods that aren't defined by this abstract type.
        // Obj-C needs these to verify that the generated class implements the
        // interface/protocol.
        for (ITypeBinding intrface : interfaces) {
          // Collect needed methods from this interface and all super-interfaces.
          Queue<ITypeBinding> interfaceQueue = new LinkedList<ITypeBinding>();
          Set<IMethodBinding> interfaceMethods = new LinkedHashSet<IMethodBinding>();
          interfaceQueue.add(intrface);
          while ((intrface = interfaceQueue.poll()) != null) {
            interfaceMethods.addAll(Arrays.asList(intrface.getDeclaredMethods()));
            interfaceQueue.addAll(Arrays.asList(intrface.getInterfaces()));
          }
          addMissingMethods(ast, typeBinding, interfaceMethods, members);
        }
      } else if (!typeBinding.isInterface()) {
        // Check for methods that the type *explicitly implements* for cases
        // where a superclass provides the implementation.  For example, many
        // Java interfaces define equals(Object) to provide documentation, which
        // a class doesn't need to implement in Java, but does in Obj-C.  These
        // classes need a forwarding method to pass the Obj-C compiler.
        Set<IMethodBinding> interfaceMethods = new LinkedHashSet<IMethodBinding>();
        for (ITypeBinding intrface : interfaces) {
          interfaceMethods.addAll(Arrays.asList(intrface.getDeclaredMethods()));
        }
        addForwardingMethods(ast, typeBinding, interfaceMethods, members);
      }
    }

    removeSerialization(members);

    renameDuplicateMembers(typeBinding);
    return true;
  }

  private void addMissingMethods(
      AST ast, ITypeBinding typeBinding, Set<IMethodBinding> interfaceMethods,
      List<BodyDeclaration> decls) {
    for (IMethodBinding interfaceMethod : interfaceMethods) {
      if (!isMethodImplemented(typeBinding, interfaceMethod, decls)) {
        addAbstractMethod(ast, typeBinding, interfaceMethod, decls);
      }
    }
  }

  private void addForwardingMethods(
      AST ast, ITypeBinding typeBinding, Set<IMethodBinding> interfaceMethods,
      List<BodyDeclaration> decls) {
    for (IMethodBinding interfaceMethod : interfaceMethods) {
      String methodName = interfaceMethod.getName();
      // These are the only java.lang.Object methods that are both overridable
      // and translated to Obj-C.
      if (methodName.matches("equals|hashCode|toString")) {
        if (!isMethodImplemented(typeBinding, interfaceMethod, decls)) {
          addForwardingMethod(ast, typeBinding, interfaceMethod, decls);
        }
      }
    }
  }

  private boolean isMethodImplemented(
      ITypeBinding type, IMethodBinding interfaceMethod, List<BodyDeclaration> decls) {
    for (BodyDeclaration decl : decls) {
      if (!(decl instanceof MethodDeclaration)) {
        continue;
      }

      if (Types.getMethodBinding(decl).isSubsignature(interfaceMethod)) {
        return true;
      }
    }
    return isMethodImplemented(type.getSuperclass(), interfaceMethod);
  }

  private boolean isMethodImplemented(ITypeBinding type, IMethodBinding method) {
    if (type == null || type.getQualifiedName().equals("java.lang.Object")) {
      return false;
    }

    for (IMethodBinding m : type.getDeclaredMethods()) {
      if (method.isSubsignature(m) ||
          (method.getName().equals(m.getName()) &&
          method.getReturnType().getErasure().isEqualTo(m.getReturnType().getErasure()) &&
          Arrays.equals(method.getParameterTypes(), m.getParameterTypes()))) {
        return true;
      }
    }

    return isMethodImplemented(type.getSuperclass(), method);
  }

  @Override
  public boolean visit(MethodDeclaration node) {
    IMethodBinding binding = Types.getMethodBinding(node);

    if (BindingUtil.hasAnnotation(binding, AutoreleasePool.class)) {
      if (!Types.isVoidType(binding.getReturnType())) {
        J2ObjC.warning(
            "Warning: Ignoring AutoreleasePool annotation on method with non-void return type");
      } else if (node.getBody() != null) {
        Types.addAutoreleasePool(node.getBody());
      }
    }

    // change the names of any methods that conflict with NSObject messages
    String name = binding.getName();
    renameReservedNames(name, binding);

    handleCompareToMethod(node, binding);

    List<SingleVariableDeclaration> params = ASTUtil.getParameters(node);
    for (int i = 0; i < params.size(); i++) {
      // Change the names of any parameters that are type qualifier keywords.
      SingleVariableDeclaration param = params.get(i);
      name = param.getName().getIdentifier();
      if (typeQualifierKeywords.contains(name)) {
        IVariableBinding varBinding = Types.getVariableBinding(param);
        NameTable.rename(varBinding, name + "Arg");
      }
    }

    // Rename any labels that have the same names; legal in Java but not C.
    final Map<String, Integer> labelCounts = Maps.newHashMap();
    final AST ast = node.getAST();
    node.accept(new ASTVisitor() {
      @Override
      public void endVisit(LabeledStatement labeledStatement) {
        final String name = labeledStatement.getLabel().getIdentifier();
        int value = labelCounts.containsKey(name) ? labelCounts.get(name) + 1 : 1;
        labelCounts.put(name, value);
        if (value > 1) {
          final String newName = name + '_' + value;
          labeledStatement.setLabel(ASTFactory.newLabel(ast, newName));
          // Update references to this label.
          labeledStatement.accept(new ASTVisitor() {
            @Override
            public void endVisit(ContinueStatement node) {
              if (node.getLabel() != null && node.getLabel().getIdentifier().equals(name)) {
                node.setLabel(ASTFactory.newLabel(ast, newName));
              }
            }
            @Override
            public void endVisit(BreakStatement node) {
              if (node.getLabel() != null && node.getLabel().getIdentifier().equals(name)) {
                node.setLabel(ASTFactory.newLabel(ast, newName));
              }
            }
          });

        }
      }
    });
    return true;
  }

  /**
   * Adds an instanceof check to compareTo methods. This helps Comparable types
   * behave well in sorted collections which rely on Java's runtime type
   * checking.
   */
  private void handleCompareToMethod(MethodDeclaration node, IMethodBinding binding) {
    if (!binding.getName().equals("compareTo") || node.getBody() == null) {
      return;
    }
    ITypeBinding comparableType =
        BindingUtil.findInterface(binding.getDeclaringClass(), "java.lang.Comparable");
    if (comparableType == null) {
      return;
    }
    ITypeBinding[] typeArguments = comparableType.getTypeArguments();
    ITypeBinding[] parameterTypes = binding.getParameterTypes();
    if (typeArguments.length != 1 || parameterTypes.length != 1
        || !typeArguments[0].isEqualTo(parameterTypes[0])) {
      return;
    }

    AST ast = node.getAST();
    IVariableBinding param = Types.getVariableBinding(ASTUtil.getParameters(node).get(0));

    Expression nullCheck = ASTFactory.newInfixExpression(
        ast, ASTFactory.newSimpleName(ast, param), InfixExpression.Operator.NOT_EQUALS,
        ASTFactory.newNullLiteral(ast), ast.resolveWellKnownType("boolean"));
    Expression instanceofExpr = ASTFactory.newInstanceofExpression(
        ast, ASTFactory.newSimpleName(ast, param), typeArguments[0]);
    instanceofExpr = ASTFactory.newPrefixExpression(
        ast, PrefixExpression.Operator.NOT, instanceofExpr, "boolean");

    ITypeBinding cceType = GeneratedTypeBinding.newTypeBinding(
        "java.lang.ClassCastException", ast.resolveWellKnownType("java.lang.RuntimeException"),
        false);
    ClassInstanceCreation newCce = ast.newClassInstanceCreation();
    newCce.setType(ASTFactory.newType(ast, cceType));
    Types.addBinding(newCce, GeneratedMethodBinding.newConstructor(cceType, 0));

    ThrowStatement throwStmt = ast.newThrowStatement();
    throwStmt.setExpression(newCce);

    Block ifBlock = ast.newBlock();
    ASTUtil.getStatements(ifBlock).add(throwStmt);

    IfStatement ifStmt = ast.newIfStatement();
    ifStmt.setExpression(ASTFactory.newInfixExpression(
        ast, nullCheck, InfixExpression.Operator.CONDITIONAL_AND, instanceofExpr,
        ast.resolveWellKnownType("boolean")));
    ifStmt.setThenStatement(ifBlock);

    ASTUtil.getStatements(node.getBody()).add(0, ifStmt);
  }

  @Override
  public boolean visit(MethodInvocation node) {
    IMethodBinding binding = Types.getMethodBinding(node);
    String name = binding.getName();
    renameReservedNames(name, binding);
    return true;
  }

  @Override
  public boolean visit(SuperMethodInvocation node) {
    renameReservedNames(node.getName().getIdentifier(), Types.getMethodBinding(node));
    return true;
  }

  private void renameReservedNames(String name, IMethodBinding binding) {
    if (NameTable.isReservedName(name)) {
      NameTable.rename(binding, name + "__");
    }
  }

  private static Statement getLoopBody(Statement s) {
    if (s instanceof DoStatement) {
      return ((DoStatement) s).getBody();
    } else if (s instanceof EnhancedForStatement) {
      return ((EnhancedForStatement) s).getBody();
    } else if (s instanceof ForStatement) {
      return ((ForStatement) s).getBody();
    } else if (s instanceof WhileStatement) {
      return ((WhileStatement) s).getBody();
    }
    return null;
  }

  @Override
  public void endVisit(LabeledStatement node) {
    Statement loopBody = getLoopBody(node.getBody());
    if (loopBody == null) {
      return;
    }

    final AST ast = node.getAST();
    final String labelIdentifier = node.getLabel().getIdentifier();

    final boolean[] hasContinue = new boolean[1];
    final boolean[] hasBreak = new boolean[1];
    node.accept(new ASTVisitor() {
      @Override
      public void endVisit(ContinueStatement node) {
        if (node.getLabel() != null && node.getLabel().getIdentifier().equals(labelIdentifier)) {
          hasContinue[0] = true;
          node.setLabel(ASTFactory.newLabel(ast, "continue_" + labelIdentifier));
        }
      }
      @Override
      public void endVisit(BreakStatement node) {
        if (node.getLabel() != null && node.getLabel().getIdentifier().equals(labelIdentifier)) {
          hasBreak[0] = true;
          node.setLabel(ASTFactory.newLabel(ast, "break_" + labelIdentifier));
        }
      }
    });

    if (hasContinue[0]) {
      LabeledStatement newLabelStmt = ast.newLabeledStatement();
      newLabelStmt.setLabel(ASTFactory.newLabel(ast, "continue_" + labelIdentifier));
      newLabelStmt.setBody(ast.newEmptyStatement());
      // Put the loop body into an inner block so the continue label is outside
      // the scope of any variable initializations.
      Block newBlock = ast.newBlock();
      ASTUtil.setProperty(loopBody, newBlock);
      ASTUtil.getStatements(newBlock).add(loopBody);
      ASTUtil.getStatements(newBlock).add(newLabelStmt);
    }
    if (hasBreak[0]) {
      LabeledStatement newLabelStmt = ast.newLabeledStatement();
      newLabelStmt.setLabel(ASTFactory.newLabel(ast, "break_" + labelIdentifier));
      newLabelStmt.setBody(ast.newEmptyStatement());
      ASTUtil.insertAfter(node, newLabelStmt);
    }

    if (hasContinue[0] || hasBreak[0]) {
      // Replace this node with its statement, thus deleting the label.
      ASTUtil.setProperty(node, NodeCopier.copySubtree(ast, node.getBody()));
    }
  }

  @Override
  public void endVisit(ForStatement node) {
    // It should not be possible to have multiple VariableDeclarationExpression
    // nodes in the initializers.
    if (node.initializers().size() == 1) {
      Object initializer = node.initializers().get(0);
      if (initializer instanceof VariableDeclarationExpression) {
        List<VariableDeclarationFragment> fragments =
            ASTUtil.getFragments((VariableDeclarationExpression) initializer);
        for (VariableDeclarationFragment fragment : fragments) {
          if (BindingUtil.hasAnnotation(Types.getBinding(fragment), AutoreleasePool.class)) {
            Statement loopBody = node.getBody();
            if (!(loopBody instanceof Block)) {
              AST ast = node.getAST();
              Block block = ast.newBlock();
              ASTUtil.getStatements(block).add(NodeCopier.copySubtree(ast, loopBody));
              node.setBody(block);
            }
            Types.addAutoreleasePool((Block) node.getBody());
          }
        }
      }
    }
  }

  private Block makeBlock(Statement stmt) {
    if (stmt instanceof Block) {
      return (Block) stmt;
    }
    Block block = stmt.getAST().newBlock();
    if (stmt.getParent() != null) {
      ASTUtil.setProperty(stmt, block);
    }
    ASTUtil.getStatements(block).add(stmt);
    return block;
  }

  private boolean emitJavaIteratorLoop(IVariableBinding loopVariable) {
    IAnnotationBinding loopTranslation =
        BindingUtil.getAnnotation(loopVariable, LoopTranslation.class);
    if (loopTranslation == null) {
      return false;
    }
    Object style = BindingUtil.getAnnotationValue(loopTranslation, "value");
    if (style instanceof IVariableBinding
        && ((IVariableBinding) style).getName().equals(LoopStyle.JAVA_ITERATOR.name())) {
      return true;
    }
    return false;
  }

  @Override
  public void endVisit(EnhancedForStatement node) {
    AST ast = node.getAST();
    Expression expression = node.getExpression();
    ITypeBinding expressionType = Types.getTypeBinding(expression);
    IVariableBinding loopVariable = Types.getVariableBinding(node.getParameter());

    if (BindingUtil.hasAnnotation(loopVariable, AutoreleasePool.class)) {
      Types.addAutoreleasePool(makeBlock(node.getBody()));
    }

    if (expressionType.isArray()) {
      ASTUtil.setProperty(node, makeArrayIterationBlock(
          ast, expression, expressionType, loopVariable, node.getBody()));
    } else if (emitJavaIteratorLoop(loopVariable)) {
      ASTUtil.setProperty(node, makeIterableBlock(
          ast, expression, expressionType, loopVariable, node.getBody()));
    } else if (loopVariable.getType().isPrimitive()) {
      boxLoopVariable(ast, node, expressionType, loopVariable);
    } else {
      GeneratedVariableBinding newLoopVariable = new GeneratedVariableBinding(loopVariable);
      newLoopVariable.setTypeQualifiers("__strong");
      Types.addBinding(node.getParameter(), newLoopVariable);
    }
  }

  private Block makeArrayIterationBlock(
      AST ast, Expression expression, ITypeBinding expressionType, IVariableBinding loopVariable,
      Statement loopBody) {
    ITypeBinding componentType = expressionType.getComponentType();
    if (!componentType.isPrimitive()) {
      componentType = Types.resolveIOSType("id");
    }
    ITypeBinding iosArrayType = Types.resolveArrayType(componentType);
    PointerTypeBinding bufferType = new PointerTypeBinding(componentType);
    IVariableBinding arrayVariable = new GeneratedVariableBinding(
        "a__", 0, expressionType, false, false, null, null);
    GeneratedVariableBinding bufferVariable = new GeneratedVariableBinding(
        "b__", 0, bufferType, false, false, null, null);
    bufferVariable.setTypeQualifiers("const*");
    GeneratedVariableBinding endVariable = new GeneratedVariableBinding(
        "e__", 0, bufferType, false, false, null, null);
    endVariable.setTypeQualifiers("const*");
    IVariableBinding bufferField = new GeneratedVariableBinding(
        "buffer", Modifier.PUBLIC, bufferType, true, false, iosArrayType, null);
    IVariableBinding sizeField = new GeneratedVariableBinding(
        "size", Modifier.PUBLIC, Types.resolveJavaType("int"), true, false, iosArrayType, null);

    VariableDeclarationStatement arrayDecl = ASTFactory.newVariableDeclarationStatement(
        ast, arrayVariable, NodeCopier.copySubtree(ast, expression));
    FieldAccess bufferAccess = ASTFactory.newFieldAccess(
        ast, bufferField, ASTFactory.newSimpleName(ast, arrayVariable));
    VariableDeclarationStatement bufferDecl = ASTFactory.newVariableDeclarationStatement(
        ast, bufferVariable, bufferAccess);
    InfixExpression endInit = ASTFactory.newInfixExpression(
        ast, ASTFactory.newSimpleName(ast, bufferVariable), InfixExpression.Operator.PLUS,
        ASTFactory.newFieldAccess(ast, sizeField, ASTFactory.newSimpleName(ast, arrayVariable)),
        bufferType);
    VariableDeclarationStatement endDecl = ASTFactory.newVariableDeclarationStatement(
        ast, endVariable, endInit);

    WhileStatement loop = ast.newWhileStatement();
    loop.setExpression(ASTFactory.newInfixExpression(
        ast, ASTFactory.newSimpleName(ast, bufferVariable), InfixExpression.Operator.LESS,
        ASTFactory.newSimpleName(ast, endVariable), Types.resolveJavaType("boolean")));
    Block newLoopBody = makeBlock(NodeCopier.copySubtree(ast, loopBody));
    loop.setBody(newLoopBody);
    ASTUtil.getStatements(newLoopBody).add(0, ASTFactory.newVariableDeclarationStatement(
        ast, loopVariable, ASTFactory.newDereference(ast, ASTFactory.newPostfixExpression(
            ast, bufferVariable, PostfixExpression.Operator.INCREMENT))));

    Block block = ast.newBlock();
    List<Statement> stmts = ASTUtil.getStatements(block);
    stmts.add(arrayDecl);
    stmts.add(bufferDecl);
    stmts.add(endDecl);
    stmts.add(loop);

    return block;
  }

  private void boxLoopVariable(
      AST ast, EnhancedForStatement node, ITypeBinding expressionType,
      IVariableBinding loopVariable) {
    ITypeBinding[] typeArgs = expressionType.getTypeArguments();
    assert typeArgs.length == 1 && Types.isBoxedPrimitive(typeArgs[0]);
    IVariableBinding boxVariable = new GeneratedVariableBinding(
        "boxed__", 0, typeArgs[0], false, false, null, null);
    node.setParameter(ASTFactory.newSingleVariableDeclaration(ast, boxVariable));
    ASTUtil.getStatements(makeBlock(node.getBody())).add(0,
        ASTFactory.newVariableDeclarationStatement(
        ast, loopVariable, ASTFactory.newSimpleName(ast, boxVariable)));
  }

  private Block makeIterableBlock(
      AST ast, Expression expression, ITypeBinding expressionType, IVariableBinding loopVariable,
      Statement loopBody) {
    ITypeBinding iterableType = BindingUtil.findInterface(expressionType, "java.lang.Iterable");
    IMethodBinding iteratorMethod = BindingUtil.findDeclaredMethod(iterableType, "iterator");
    ITypeBinding iteratorType = iteratorMethod.getReturnType();
    IMethodBinding hasNextMethod = BindingUtil.findDeclaredMethod(iteratorType, "hasNext");
    IMethodBinding nextMethod = BindingUtil.findDeclaredMethod(iteratorType, "next");
    assert hasNextMethod != null && nextMethod != null;

    IVariableBinding iteratorVariable = new GeneratedVariableBinding(
        "iter__", 0, iteratorType, false, false, null, null);

    MethodInvocation iteratorInvocation = ASTFactory.newMethodInvocation(
        ast, iteratorMethod, NodeCopier.copySubtree(ast, expression));
    VariableDeclarationStatement iteratorDecl = ASTFactory.newVariableDeclarationStatement(
        ast, iteratorVariable, iteratorInvocation);
    MethodInvocation hasNextInvocation = ASTFactory.newMethodInvocation(
        ast, hasNextMethod, ASTFactory.newSimpleName(ast, iteratorVariable));
    MethodInvocation nextInvocation = ASTFactory.newMethodInvocation(
        ast, nextMethod, ASTFactory.newSimpleName(ast, iteratorVariable));

    Block newLoopBody = makeBlock(NodeCopier.copySubtree(ast, loopBody));
    ASTUtil.getStatements(newLoopBody).add(0, ASTFactory.newVariableDeclarationStatement(
        ast, loopVariable, nextInvocation));

    WhileStatement whileLoop = ast.newWhileStatement();
    whileLoop.setExpression(hasNextInvocation);
    whileLoop.setBody(newLoopBody);

    Block block = ast.newBlock();
    List<Statement> stmts = ASTUtil.getStatements(block);
    stmts.add(iteratorDecl);
    stmts.add(whileLoop);

    return block;
  }

  @Override
  public void endVisit(InfixExpression node) {
    InfixExpression.Operator op = node.getOperator();
    ITypeBinding type = Types.getTypeBinding(node);
    ITypeBinding lhsType = Types.getTypeBinding(node.getLeftOperand());
    ITypeBinding rhsType = Types.getTypeBinding(node.getRightOperand());
    if (Types.isJavaStringType(type) && op == InfixExpression.Operator.PLUS
        && !Types.isJavaStringType(lhsType) && !Types.isJavaStringType(rhsType)) {
      // String concatenation where the first two operands are not strings.
      // We move all the preceding non-string operands into a sub-expression.
      AST ast = node.getAST();
      ITypeBinding nonStringExprType = getAdditionType(ast, lhsType, rhsType);
      InfixExpression nonStringExpr = ast.newInfixExpression();
      InfixExpression stringExpr = ast.newInfixExpression();
      nonStringExpr.setOperator(InfixExpression.Operator.PLUS);
      stringExpr.setOperator(InfixExpression.Operator.PLUS);
      nonStringExpr.setLeftOperand(NodeCopier.copySubtree(ast, node.getLeftOperand()));
      nonStringExpr.setRightOperand(NodeCopier.copySubtree(ast, node.getRightOperand()));
      List<Expression> extendedOperands = ASTUtil.getExtendedOperands(node);
      List<Expression> nonStringOperands = ASTUtil.getExtendedOperands(nonStringExpr);
      List<Expression> stringOperands = ASTUtil.getExtendedOperands(stringExpr);
      boolean foundStringType = false;
      for (Expression expr : extendedOperands) {
        Expression copiedExpr = NodeCopier.copySubtree(ast, expr);
        ITypeBinding exprType = Types.getTypeBinding(expr);
        if (foundStringType || Types.isJavaStringType(exprType)) {
          if (foundStringType) {
            stringOperands.add(copiedExpr);
          } else {
            stringExpr.setRightOperand(copiedExpr);
          }
          foundStringType = true;
        } else {
          nonStringOperands.add(copiedExpr);
          nonStringExprType = getAdditionType(ast, nonStringExprType, exprType);
        }
      }
      Types.addBinding(nonStringExpr, nonStringExprType);
      stringExpr.setLeftOperand(nonStringExpr);
      Types.addBinding(stringExpr, ast.resolveWellKnownType("java.lang.String"));
      ASTUtil.setProperty(node, stringExpr);
    } else if (op == InfixExpression.Operator.CONDITIONAL_AND) {
      // Avoid logical-op-parentheses compiler warnings.
      if (node.getParent() instanceof InfixExpression) {
        InfixExpression parent = (InfixExpression) node.getParent();
        if (parent.getOperator() == InfixExpression.Operator.CONDITIONAL_OR) {
          AST ast = node.getAST();
          ParenthesizedExpression expr =
              ASTFactory.newParenthesizedExpression(ast, NodeCopier.copySubtree(ast, node));
          ASTUtil.setProperty(node, expr);
        }
      }
    } else if (op == InfixExpression.Operator.AND) {
      // Avoid bitwise-op-parentheses compiler warnings.
      if (node.getParent() instanceof InfixExpression &&
          ((InfixExpression) node.getParent()).getOperator() == InfixExpression.Operator.OR) {
        AST ast = node.getAST();
        ParenthesizedExpression expr =
            ASTFactory.newParenthesizedExpression(ast, NodeCopier.copySubtree(ast, node));
        ASTUtil.setProperty(node, expr);
      }
    }
  }

  private ITypeBinding getAdditionType(AST ast, ITypeBinding aType, ITypeBinding bType) {
    ITypeBinding doubleType = ast.resolveWellKnownType("double");
    ITypeBinding boxedDoubleType = ast.resolveWellKnownType("java.lang.Double");
    if (aType == doubleType || bType == doubleType
        || aType == boxedDoubleType || bType == boxedDoubleType) {
      return doubleType;
    }
    ITypeBinding floatType = ast.resolveWellKnownType("float");
    ITypeBinding boxedFloatType = ast.resolveWellKnownType("java.lang.Float");
    if (aType == floatType || bType == floatType
        || aType == boxedFloatType || bType == boxedFloatType) {
      return floatType;
    }
    ITypeBinding longType = ast.resolveWellKnownType("long");
    ITypeBinding boxedLongType = ast.resolveWellKnownType("java.lang.Long");
    if (aType == longType || bType == longType
        || aType == boxedLongType || bType == boxedLongType) {
      return longType;
    }
    return ast.resolveWellKnownType("int");
  }

  /**
   * Moves all variable declarations above the first case statement.
   */
  @Override
  public void endVisit(SwitchStatement node) {
    AST ast = node.getAST();
    List<Statement> statements = ASTUtil.getStatements(node);
    int insertIdx = 0;
    Block block = ast.newBlock();
    List<Statement> blockStmts = ASTUtil.getStatements(block);
    for (int i = 0; i < statements.size(); i++) {
      Statement stmt = statements.get(i);
      if (stmt instanceof VariableDeclarationStatement) {
        VariableDeclarationStatement declStmt = (VariableDeclarationStatement) stmt;
        statements.remove(i--);
        List<VariableDeclarationFragment> fragments = ASTUtil.getFragments(declStmt);
        for (VariableDeclarationFragment decl : fragments) {
          Expression initializer = decl.getInitializer();
          if (initializer != null) {
            Assignment assignment = ASTFactory.newAssignment(ast,
                NodeCopier.copySubtree(ast, decl.getName()),
                NodeCopier.copySubtree(ast, initializer));
            statements.add(++i, ast.newExpressionStatement(assignment));
            decl.setInitializer(null);
          }
        }
        blockStmts.add(insertIdx++, NodeCopier.copySubtree(ast, declStmt));
      }
    }
    if (blockStmts.size() > 0) {
      // There is at least one variable declaration, so copy this switch
      // statement into the new block and replace it in the parent list.
      blockStmts.add(NodeCopier.copySubtree(ast, node));
      ASTUtil.setProperty(node, block);
    }
  }

  /**
<<<<<<< HEAD
   * Rewrites String.format()'s format string to be iOS-compatible.
   *
   * @return true if the node was rewritten
   */
  private boolean rewriteStringFormat(MethodInvocation node) {
    IMethodBinding binding = Types.getMethodBinding(node);
    if (binding == null) {
      // No binding due to error already reported.
      return false;
    }
    ITypeBinding typeBinding = binding.getDeclaringClass();
    AST ast = node.getAST();
    if (typeBinding.equals(ast.resolveWellKnownType("java.lang.String"))
        && binding.getName().equals("format")) {

      List<Expression> args = ASTUtil.getArguments(node);
      if (args.isEmpty()) {
        return false;
      }
      int iFormatArg = 0;
      Expression formatArg = args.get(iFormatArg);
      typeBinding = Types.getTypeBinding(args.get(iFormatArg));
      if (typeBinding.getQualifiedName().equals("java.util.Locale")) {
        typeBinding = Types.getTypeBinding(args.get(++iFormatArg));
      }
      if (formatArg instanceof StringLiteral) {
        String format = ((StringLiteral) formatArg).getLiteralValue();
        String convertedFormat = convertStringFormatString(format, args, iFormatArg + 1);
        if (!format.equals(convertedFormat)) {
          StringLiteral newLiteral = ast.newStringLiteral();
          newLiteral.setLiteralValue(convertedFormat);
          Types.addBinding(newLiteral, ast.resolveWellKnownType("java.lang.String"));
          args.set(iFormatArg, newLiteral);
        }
        return true;
      }
    }
    return false;
  }

  /**
   * Convert a Java string format string into a NSString equivalent.
   */
  @SuppressWarnings("fallthrough")
  private String convertStringFormatString(String s, List<Expression> args, int iFirstArg) {
    if (s.isEmpty()) {
      return s;
    }
    char[] chars = s.toCharArray();
    StringBuffer result = new StringBuffer();
    boolean inSpecifier = false;
    for (int i = 0; i < chars.length; i++) {
      char c = chars[i];
      if (c == '%') {
        result.append('%');
        inSpecifier = true;
      } else if (inSpecifier) {
        switch (c) {
          case 's':
          case 'S':
            result.append('@');
            inSpecifier = false;
            iFirstArg++;
            break;
          case 'c':
          case 'C':
            result.append('C');
            inSpecifier = false;
            iFirstArg++;
            break;
          case 'h':
          case 'H':
            result.append('x');
            inSpecifier = false;
            iFirstArg++;
            break;
          case 'd':
            if (Types.isLongType(Types.getTypeBinding(args.get(iFirstArg)))) {
              result.append("ll");
            }
            result.append(c);
            inSpecifier = false;
            iFirstArg++;
            break;
          case 'e':
          case 'f':
          case 'g':
          case 'o':
          case 'x':
            result.append(c);
            inSpecifier = false;
            iFirstArg++;
            break;
          case '%':
            result.append(c);
            inSpecifier = false;
            break;
          default:
            result.append(c);
        }
      } else {
        result.append(c);
      }
    }
    return result.toString();
  }

  /**
=======
>>>>>>> 8f330a16
   * Add an abstract method to the given type that implements the given
   * interface method binding.
   */
  private void addAbstractMethod(
      AST ast, ITypeBinding typeBinding, IMethodBinding interfaceMethod,
      List<BodyDeclaration> decls) {
    MethodDeclaration method = createInterfaceMethodBody(ast, typeBinding, interfaceMethod,
        interfaceMethod.getModifiers());

    ASTUtil.getModifiers(method).add(ast.newModifier(ModifierKeyword.ABSTRACT_KEYWORD));

    decls.add(method);
  }

  /**
   * Java interfaces that redeclare java.lang.Object's equals, hashCode, or
   * toString methods need a forwarding method if the implementing class
   * relies on java.lang.Object's implementation.  This is because NSObject
   * is declared as adhering to the NSObject protocol, but doesn't explicitly
   * declare these method in its interface.  This prevents gcc from finding
   * an implementation, so it issues a warning.
   */
  private void addForwardingMethod(
      AST ast, ITypeBinding typeBinding, IMethodBinding interfaceMethod,
      List<BodyDeclaration> decls) {
    Logger.getAnonymousLogger().fine(String.format("adding %s to %s",
        interfaceMethod.getName(), typeBinding.getQualifiedName()));
    MethodDeclaration method =
        createInterfaceMethodBody(ast, typeBinding, interfaceMethod, Modifier.PUBLIC);

    // Add method body with single "super.method(parameters);" statement.
    Block body = ast.newBlock();
    method.setBody(body);
    SuperMethodInvocation superInvocation =
        ASTFactory.newSuperMethodInvocation(ast, Types.getMethodBinding(method));

    for (SingleVariableDeclaration param : ASTUtil.getParameters(method)) {
      Expression arg = NodeCopier.copySubtree(ast, param.getName());
      ASTUtil.getArguments(superInvocation).add(arg);
    }
    ReturnStatement returnStmt = ast.newReturnStatement();
    returnStmt.setExpression(superInvocation);
    ASTUtil.getStatements(body).add(returnStmt);

    decls.add(method);
  }

  private MethodDeclaration createInterfaceMethodBody(
      AST ast, ITypeBinding typeBinding, IMethodBinding interfaceMethod, int modifiers) {
    GeneratedMethodBinding methodBinding =
        GeneratedMethodBinding.newOverridingMethod(interfaceMethod, typeBinding, modifiers);
    MethodDeclaration method = ASTFactory.newMethodDeclaration(ast, methodBinding);

    ITypeBinding[] parameterTypes = interfaceMethod.getParameterTypes();
    for (int i = 0; i < parameterTypes.length; i++) {
      ITypeBinding paramType = parameterTypes[i];
      IVariableBinding paramBinding = new GeneratedVariableBinding(
          "param" + i, 0, paramType, false, true, typeBinding, methodBinding);
      ASTUtil.getParameters(method).add(ASTFactory.newSingleVariableDeclaration(ast, paramBinding));
      methodBinding.addParameter(paramType);
    }
    return method;
  }

  /**
   * Remove private serialization methods and fields; since Java serialization
   * isn't supported, they only take up space.  The list of methods is taken
   * from the java.io.Serialization javadoc comments.
   */
  private void removeSerialization(List<BodyDeclaration> members) {
    for (Iterator<BodyDeclaration> iterator = members.iterator(); iterator.hasNext(); ) {
      BodyDeclaration member = iterator.next();
      int mods = member.getModifiers();
      if (member instanceof MethodDeclaration) {
        IMethodBinding binding = Types.getMethodBinding(member);
        String name = binding.getName();
        ITypeBinding[] parameterTypes = binding.getParameterTypes();
        ITypeBinding returnType = binding.getReturnType();
        if (name.equals("readObject")
            && Modifier.isPrivate(mods)
            && parameterTypes.length == 1
            && parameterTypes[0].getQualifiedName().equals("java.io.ObjectInputStream")
            && returnType.getBinaryName().equals("V")) {
          iterator.remove();
          continue;
        }
        if (name.equals("writeObject")
            && Modifier.isPrivate(mods)
            && parameterTypes.length == 1
            && parameterTypes[0].getQualifiedName().equals("java.io.ObjectOutputStream")
            && returnType.getBinaryName().equals("V")) {
          iterator.remove();
          continue;
        }
        if (name.equals("readObjectNoData")
            && Modifier.isPrivate(mods)
            && parameterTypes.length == 0
            && returnType.getBinaryName().equals("V")) {
          iterator.remove();
          continue;
        }
        if ((name.equals("readResolve") || name.equals("writeResolve"))
            && Modifier.isPrivate(mods)
            && parameterTypes.length == 0
            && returnType.getQualifiedName().equals("java.lang.Object")) {
          iterator.remove();
          continue;
        }
      } else if (member instanceof FieldDeclaration) {
        FieldDeclaration field = (FieldDeclaration) member;
        Type type = field.getType();
        VariableDeclarationFragment var = (VariableDeclarationFragment) field.fragments().get(0);
        if (var.getName().getIdentifier().equals("serialVersionUID")
            && type.isPrimitiveType()
            && ((PrimitiveType) type).getPrimitiveTypeCode() == PrimitiveType.LONG
            && Modifier.isPrivate(mods) && Modifier.isStatic(mods)) {
          iterator.remove();
          continue;
        }
      }
    }
  }

  /**
   * If a field and method have the same name, or if a field hides a visible
   * superclass field, rename the field.  This is necessary to avoid a name
   * clash when the fields are declared as properties.
   */
  private void renameDuplicateMembers(ITypeBinding typeBinding) {
    Map<String, IVariableBinding> fields = Maps.newHashMap();

    // Check all superclass(es) fields with declared fields.
    ITypeBinding superclass = typeBinding.getSuperclass();
    if (superclass != null) {
      addFields(superclass, true, true, fields);
      for (IVariableBinding var : typeBinding.getDeclaredFields()) {
        String name = var.getName();
        IVariableBinding field = fields.get(name);
        if (field != null) {
          name += '_' + typeBinding.getName();
          NameTable.rename(var, name);
          fields.put(name, var);
        }
      }
    }
  }

  private void addFields(ITypeBinding type, boolean includePrivate, boolean includeSuperclasses,
      Map<String, IVariableBinding> fields) {
    for (IVariableBinding field : type.getDeclaredFields()) {
      if (!fields.containsValue(field)) { // if not already renamed
        int mods = field.getModifiers();
        if (!Modifier.isStatic(mods)) {
          if (includePrivate) {
            fields.put(field.getName(), field);
          } else if (Modifier.isPublic(mods) || Modifier.isProtected(mods)) {
            fields.put(field.getName(), field);
          } else {
            IPackageBinding typePackage = type.getPackage();
            IPackageBinding fieldPackage = field.getDeclaringClass().getPackage();
            if (typePackage.isEqualTo(fieldPackage)) {
              fields.put(field.getName(), field);
            }
          }
        }
      }
    }
    ITypeBinding superclass = type.getSuperclass();
    if (includeSuperclasses && superclass != null) {
      addFields(superclass, false, true, fields);
    }
  }

  @Override
  public void endVisit(SingleVariableDeclaration node) {
    if (node.getExtraDimensions() > 0) {
      node.setType(ASTFactory.newType(node.getAST(), Types.getTypeBinding(node)));
      node.setExtraDimensions(0);
    }
  }

  @Override
  public void endVisit(VariableDeclarationStatement node) {
    AST ast = node.getAST();
    LinkedListMultimap<Integer, VariableDeclarationFragment> newDeclarations =
        rewriteExtraDimensions(ast, node.getType(), ASTUtil.getFragments(node));
    if (newDeclarations != null) {
      List<Statement> statements = ASTUtil.getStatements((Block) node.getParent());
      int location = 0;
      while (location < statements.size() && !node.equals(statements.get(location))) {
        location++;
      }
      for (Integer dimensions : newDeclarations.keySet()) {
        List<VariableDeclarationFragment> fragments = newDeclarations.get(dimensions);
        VariableDeclarationStatement newDecl =
            ASTFactory.newVariableDeclarationStatement(ast, fragments.get(0));
        ASTUtil.getFragments(newDecl).addAll(fragments.subList(1, fragments.size()));
        statements.add(++location, newDecl);
      }
    }
  }

  @Override
  public void endVisit(FieldDeclaration node) {
    AST ast = node.getAST();
    LinkedListMultimap<Integer, VariableDeclarationFragment> newDeclarations =
        rewriteExtraDimensions(ast, node.getType(), ASTUtil.getFragments(node));
    if (newDeclarations != null) {
      List<BodyDeclaration> bodyDecls = ASTUtil.getBodyDeclarations(node.getParent());
      int location = 0;
      while (location < bodyDecls.size() && !node.equals(bodyDecls.get(location))) {
        location++;
      }
      for (Integer dimensions : newDeclarations.keySet()) {
        List<VariableDeclarationFragment> fragments = newDeclarations.get(dimensions);
        FieldDeclaration newDecl = ASTFactory.newFieldDeclaration(ast, fragments.get(0));
        ASTUtil.getFragments(newDecl).addAll(fragments.subList(1, fragments.size()));
        bodyDecls.add(++location, newDecl);
      }
    }
  }

  private LinkedListMultimap<Integer, VariableDeclarationFragment> rewriteExtraDimensions(
      AST ast, Type typeNode, List<VariableDeclarationFragment> fragments) {
    // Removes extra dimensions on variable declaration fragments and creates extra field
    // declaration nodes if necessary.
    // eg. "int i1, i2[], i3[][];" becomes "int i1; int[] i2; int[][] i3".
    LinkedListMultimap<Integer, VariableDeclarationFragment> newDeclarations = null;
    int masterDimensions = -1;
    Iterator<VariableDeclarationFragment> iter = fragments.iterator();
    while (iter.hasNext()) {
      VariableDeclarationFragment frag = iter.next();
      int dimensions = frag.getExtraDimensions();
      ITypeBinding binding = Types.getTypeBinding(frag);
      if (masterDimensions == -1) {
        masterDimensions = dimensions;
        if (dimensions != 0) {
          ASTUtil.setProperty(typeNode, ASTFactory.newType(ast, binding));
        }
      } else if (dimensions != masterDimensions) {
        if (newDeclarations == null) {
          newDeclarations = LinkedListMultimap.create();
        }
        VariableDeclarationFragment newFrag = ASTFactory.newVariableDeclarationFragment(
            ast, Types.getVariableBinding(frag),
            NodeCopier.copySubtree(ast, frag.getInitializer()));
        newDeclarations.put(dimensions, newFrag);
        iter.remove();
      } else {
        frag.setExtraDimensions(0);
      }
    }
    return newDeclarations;
  }

  @Override
  public void endVisit(Assignment node) {
    AST ast = node.getAST();
    Assignment.Operator op = node.getOperator();
    Expression lhs = node.getLeftHandSide();
    Expression rhs = node.getRightHandSide();
    ITypeBinding lhsType = Types.getTypeBinding(lhs);
    if (op == Assignment.Operator.PLUS_ASSIGN && Types.isJavaStringType(lhsType)) {
      // Change "str1 += str2" to "str1 = str1 + str2".
      node.setOperator(Assignment.Operator.ASSIGN);
      node.setRightHandSide(ASTFactory.newInfixExpression(
          ast, NodeCopier.copySubtree(ast, lhs), InfixExpression.Operator.PLUS,
          NodeCopier.copySubtree(ast, rhs), lhsType));
    }
  }
}<|MERGE_RESOLUTION|>--- conflicted
+++ resolved
@@ -737,117 +737,6 @@
   }
 
   /**
-<<<<<<< HEAD
-   * Rewrites String.format()'s format string to be iOS-compatible.
-   *
-   * @return true if the node was rewritten
-   */
-  private boolean rewriteStringFormat(MethodInvocation node) {
-    IMethodBinding binding = Types.getMethodBinding(node);
-    if (binding == null) {
-      // No binding due to error already reported.
-      return false;
-    }
-    ITypeBinding typeBinding = binding.getDeclaringClass();
-    AST ast = node.getAST();
-    if (typeBinding.equals(ast.resolveWellKnownType("java.lang.String"))
-        && binding.getName().equals("format")) {
-
-      List<Expression> args = ASTUtil.getArguments(node);
-      if (args.isEmpty()) {
-        return false;
-      }
-      int iFormatArg = 0;
-      Expression formatArg = args.get(iFormatArg);
-      typeBinding = Types.getTypeBinding(args.get(iFormatArg));
-      if (typeBinding.getQualifiedName().equals("java.util.Locale")) {
-        typeBinding = Types.getTypeBinding(args.get(++iFormatArg));
-      }
-      if (formatArg instanceof StringLiteral) {
-        String format = ((StringLiteral) formatArg).getLiteralValue();
-        String convertedFormat = convertStringFormatString(format, args, iFormatArg + 1);
-        if (!format.equals(convertedFormat)) {
-          StringLiteral newLiteral = ast.newStringLiteral();
-          newLiteral.setLiteralValue(convertedFormat);
-          Types.addBinding(newLiteral, ast.resolveWellKnownType("java.lang.String"));
-          args.set(iFormatArg, newLiteral);
-        }
-        return true;
-      }
-    }
-    return false;
-  }
-
-  /**
-   * Convert a Java string format string into a NSString equivalent.
-   */
-  @SuppressWarnings("fallthrough")
-  private String convertStringFormatString(String s, List<Expression> args, int iFirstArg) {
-    if (s.isEmpty()) {
-      return s;
-    }
-    char[] chars = s.toCharArray();
-    StringBuffer result = new StringBuffer();
-    boolean inSpecifier = false;
-    for (int i = 0; i < chars.length; i++) {
-      char c = chars[i];
-      if (c == '%') {
-        result.append('%');
-        inSpecifier = true;
-      } else if (inSpecifier) {
-        switch (c) {
-          case 's':
-          case 'S':
-            result.append('@');
-            inSpecifier = false;
-            iFirstArg++;
-            break;
-          case 'c':
-          case 'C':
-            result.append('C');
-            inSpecifier = false;
-            iFirstArg++;
-            break;
-          case 'h':
-          case 'H':
-            result.append('x');
-            inSpecifier = false;
-            iFirstArg++;
-            break;
-          case 'd':
-            if (Types.isLongType(Types.getTypeBinding(args.get(iFirstArg)))) {
-              result.append("ll");
-            }
-            result.append(c);
-            inSpecifier = false;
-            iFirstArg++;
-            break;
-          case 'e':
-          case 'f':
-          case 'g':
-          case 'o':
-          case 'x':
-            result.append(c);
-            inSpecifier = false;
-            iFirstArg++;
-            break;
-          case '%':
-            result.append(c);
-            inSpecifier = false;
-            break;
-          default:
-            result.append(c);
-        }
-      } else {
-        result.append(c);
-      }
-    }
-    return result.toString();
-  }
-
-  /**
-=======
->>>>>>> 8f330a16
    * Add an abstract method to the given type that implements the given
    * interface method binding.
    */
