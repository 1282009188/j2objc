--- conflicted
+++ resolved
@@ -390,17 +390,10 @@
         assertEquals(Modifier.PUBLIC + Modifier.STATIC, MethodClass.class
                 .getMethod("publicStaticMethod", new Class[0]).getModifiers());
 
-<<<<<<< HEAD
-        assertEquals(Modifier.PUBLIC, MethodClass.class
-                .getMethod("publicFinalMethod", new Class[0]).getModifiers());
-
-        assertEquals(Modifier.PUBLIC + Modifier.STATIC,
-=======
         assertEquals(Modifier.PUBLIC + Modifier.FINAL, MethodClass.class
                 .getMethod("publicFinalMethod", new Class[0]).getModifiers());
 
         assertEquals(Modifier.PUBLIC + Modifier.STATIC + Modifier.FINAL,
->>>>>>> 8f330a16
                 MethodClass.class.getMethod("publicStaticFinalMethod",
                       new Class[0]).getModifiers());
     }
