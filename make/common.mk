# Common variables for the various subprojects of j2objc.
#
# The including makefile must define the variable J2OBJC_ROOT.
#
# Author: Keith Stanger

DIST_DIR = $(J2OBJC_ROOT)/dist
DIST_INCLUDE_DIR = $(DIST_DIR)/include
DIST_LIB_DIR = $(DIST_DIR)/lib
DIST_JAR_DIR = $(DIST_LIB_DIR)
DIST_LICENSE_DIR = $(DIST_DIR)/third_party_licenses
DIST_FRAMEWORK_DIR = $(DIST_DIR)/frameworks

# Release version string used by j2objc and cycle_finder's -version flag.
ifndef J2OBJC_VERSION
CURR_DATE = $(shell date "+%Y/%m/%d")
J2OBJC_VERSION = $(USER)-$(CURR_DATE)
endif

ifdef CONFIGURATION_BUILD_DIR
XCODE_INCLUDE_DIR = $(CONFIGURATION_BUILD_DIR)/Headers
endif

BUILD_DIR_NAME = build_result
BUILD_DIR = $(CURDIR)/$(BUILD_DIR_NAME)

ifdef CONFIGURATION_BUILD_DIR
ARCH_BUILD_DIR = $(TARGET_TEMP_DIR)
ARCH_BIN_DIR = $(CONFIGURATION_BUILD_DIR)
ARCH_LIB_DIR = $(CONFIGURATION_BUILD_DIR)
ARCH_INCLUDE_DIR = $(CONFIGURATION_BUILD_DIR)/Headers
else
ARCH_BUILD_DIR = $(BUILD_DIR)
ARCH_BIN_DIR = $(DIST_DIR)
ARCH_LIB_DIR = $(DIST_LIB_DIR)
ARCH_LIB_MACOSX_DIR = $(DIST_LIB_MACOSX_DIR)
ARCH_INCLUDE_DIR = $(DIST_INCLUDE_DIR)
endif

# Macosx library dirs.
ARCH_BUILD_MACOSX_DIR = $(ARCH_BUILD_DIR)/macosx
ARCH_LIB_MACOSX_DIR = $(ARCH_LIB_DIR)/macosx
DIST_LIB_MACOSX_DIR = $(DIST_LIB_DIR)/macosx

# Watchos library dirs.
ARCH_BUILD_WATCH_DIR = $(ARCH_BUILD_DIR)/watchos
ARCH_LIB_WATCH_DIR = $(ARCH_LIB_DIR)/watchos
DIST_LIB_WATCH_DIR = $(DIST_LIB_DIR)/watchos

# Appletv library dirs.
ARCH_BUILD_TV_DIR = $(ARCH_BUILD_DIR)/appletvos
ARCH_LIB_TV_DIR = $(ARCH_LIB_DIR)/appletvos
DIST_LIB_TV_DIR = $(DIST_LIB_DIR)/appletvos

ifndef GEN_OBJC_DIR
GEN_OBJC_DIR = $(BUILD_DIR)/objc
endif
ifndef GEN_JAVA_DIR
GEN_JAVA_DIR = $(BUILD_DIR)/java
endif

TVOS_AVAILABLE = \
  $(shell if xcodebuild -version -sdk appletvos >/dev/null 2>&1; \
  then echo "YES"; else echo "NO"; fi)

ifndef J2OBJC_ARCHS
<<<<<<< HEAD
J2OBJC_ARCHS = macosx iphone iphone64 watchv7k watch64 watchsimulator simulator simulator64
=======
# 32bit iPhone archs are no longer built by default. To build a release
# with them, define J2OBJC_ARCHS with "iphone" and "simulator" included.
J2OBJC_ARCHS = macosx iphone64 watchv7k watchsimulator simulator64
>>>>>>> c34922cc
ifeq ($(TVOS_AVAILABLE), YES)
J2OBJC_ARCHS += appletvos appletvsimulator
endif
endif

# xcrun finds a specified tool in the current SDK /usr/bin directory.
XCRUN := $(shell if test -f /usr/bin/xcrun; then echo xcrun; else echo ""; fi)
# xcrun can fail when run concurrently, so we find all the tools up-front.
ifneq ($(XCRUN),)
MAKE := $(shell xcrun --find make)
CLANG := $(shell xcrun --find clang)
LIBTOOL := $(shell xcrun --find libtool)
LIPO := $(shell xcrun --find lipo)
else
MAKE = make
CLANG = clang
LIBTOOL = libtool
LIPO = lipo
endif

ifndef CONFIGURATION_BUILD_DIR
# Determine this makefile's path.
SYSROOT_SCRIPT := $(J2OBJC_ROOT)/scripts/sysroot_path.sh
SDKROOT := $(shell bash ${SYSROOT_SCRIPT})
endif

SDK_FLAGS = -isysroot $(SDKROOT)

ifeq ($(DEBUGGING_SYMBOLS), YES)
# Enable when it's decided to distribute JRE with Java source debugging.
# J2OBJC_DEBUGFLAGS = -g
DEBUGFLAGS = -g
endif

ifdef GCC_OPTIMIZATION_LEVEL
OPTIMIZATION_LEVEL = $(GCC_OPTIMIZATION_LEVEL)
endif
ifndef OPTIMIZATION_LEVEL
ifdef DEBUG
OPTIMIZATION_LEVEL = 0  # None
else
OPTIMIZATION_LEVEL = s  # Fastest, smallest
endif
endif
DEBUGFLAGS := $(DEBUGFLAGS) -O$(OPTIMIZATION_LEVEL)

CC_WARNINGS = -Wall -Werror -Wshorten-64-to-32 -Wimplicit-function-declaration \
  -Wmissing-field-initializers -Wduplicate-method-match -Wno-unused-variable \
  -Wno-nullability-completeness

ifdef GCC_PREPROCESSOR_DEFINITIONS
DEBUGFLAGS += $(GCC_PREPROCESSOR_DEFINITIONS:%=-D%)
endif

TRANSLATOR_DEPS = $(DIST_DIR)/j2objc $(DIST_JAR_DIR)/j2objc.jar

# Use Java 8 by default.
# TODO(tball): remove when Java 9 is supported.
JAVA_HOME = $(shell /usr/libexec/java_home -v 1.8)
JAVA = $(JAVA_HOME)/jre/bin/java
ifdef J2OBJC_JAVAC
JAVAC = $(J2OBJC_JAVAC)
else
JAVAC = $(JAVA_HOME)/bin/javac
endif

comma=,
space=$(eval) $(eval)

# Flags for the static analyzer.
STATIC_ANALYZER_FLAGS = \
  -Xclang -analyzer-checker -Xclang security.insecureAPI.UncheckedReturn \
  -Xclang -analyzer-checker -Xclang security.insecureAPI.getpw \
  -Xclang -analyzer-checker -Xclang security.insecureAPI.gets \
  -Xclang -analyzer-checker -Xclang security.insecureAPI.mkstemp \
  -Xclang -analyzer-checker -Xclang  security.insecureAPI.mktemp \
  -Xclang -analyzer-disable-checker -Xclang security.insecureAPI.rand \
  -Xclang -analyzer-disable-checker -Xclang security.insecureAPI.strcpy \
  -Xclang -analyzer-checker -Xclang security.insecureAPI.vfork \
  --analyze

ifeq ($(findstring clean,$(notdir $(MAKECMDGOALS))),clean)
IS_CLEAN_GOAL = 1
endif
ifeq ($(findstring test,$(notdir $(MAKECMDGOALS))),test)
IS_TEST_GOAL = 1
endif

ifndef PROTOBUF_ROOT_DIR
ifndef IS_CLEAN_GOAL
check_protobuf_dir = $(error PROTOBUF_ROOT_DIR not defined)
endif
endif

PROTOBUF_LIB_PATH = $(PROTOBUF_ROOT_DIR)/lib
PROTOBUF_INCLUDE_PATH = $(PROTOBUF_ROOT_DIR)/include
PROTOBUF_BIN_PATH = $(PROTOBUF_ROOT_DIR)/bin
PROTOBUF_PROTOC = $(PROTOBUF_BIN_PATH)/protoc

# Avoid bash 'arument list too long' errors.
# See http://stackoverflow.com/questions/512567/create-a-file-from-a-large-makefile-variable
# TODO(iroth): When make 3.82 is available, use the $(file ...) function instead.
# See https://savannah.gnu.org/bugs/?35147
define long_list_to_file
@if [ -e $(1) ]; then rm $(1); fi
@files='$(wordlist    1, 499,$(2))' && for i in $$files; do echo $$i >> $(1); done
@files='$(wordlist  500, 999,$(2))' && for i in $$files; do echo $$i >> $(1); done
@files='$(wordlist 1000,1499,$(2))' && for i in $$files; do echo $$i >> $(1); done
@files='$(wordlist 1500,1999,$(2))' && for i in $$files; do echo $$i >> $(1); done
@files='$(wordlist 2000,2499,$(2))' && for i in $$files; do echo $$i >> $(1); done
@files='$(wordlist 2500,2999,$(2))' && for i in $$files; do echo $$i >> $(1); done
@files='$(wordlist 3000,3499,$(2))' && for i in $$files; do echo $$i >> $(1); done
@files='$(wordlist 3500,3999,$(2))' && for i in $$files; do echo $$i >> $(1); done
@files='$(wordlist 4000,4499,$(2))' && for i in $$files; do echo $$i >> $(1); done
@files='$(wordlist 4500,4999,$(2))' && for i in $$files; do echo $$i >> $(1); done
@files='$(wordlist 5000,5499,$(2))' && for i in $$files; do echo $$i >> $(1); done
@files='$(wordlist 5500,5999,$(2))' && for i in $$files; do echo $$i >> $(1); done
@files='$(wordlist 6000,6499,$(2))' && for i in $$files; do echo $$i >> $(1); done
@files='$(wordlist 6500,6999,$(2))' && for i in $$files; do echo $$i >> $(1); done
@files='$(wordlist 7000,7499,$(2))' && for i in $$files; do echo $$i >> $(1); done
@files='$(wordlist 7500,7999,$(2))' && for i in $$files; do echo $$i >> $(1); done
@files='$(wordlist 8000,8499,$(2))' && for i in $$files; do echo $$i >> $(1); done
@files='$(wordlist 8500,8999,$(2))' && for i in $$files; do echo $$i >> $(1); done
@files='$(wordlist 9000,9499,$(2))' && for i in $$files; do echo $$i >> $(1); done
@files='$(wordlist 9500,9999,$(2))' && for i in $$files; do echo $$i >> $(1); done
@if [ ! -e $(1) ]; then touch $(1); fi
endef

# Specify flag if clang version 7 or greater. This is necessary to support
# iOS 9 apps that have the 'Enable bitcode' option set, which is the default for
# new apps in Xcode 7.
XCODE_7_MINIMUM := $(shell $(CLANG) --version | \
    awk '/^Apple/ { split($$4, arr, "."); print (arr[1] >= 7) ? "YES" : "NO"; }')<|MERGE_RESOLUTION|>--- conflicted
+++ resolved
@@ -64,13 +64,9 @@
   then echo "YES"; else echo "NO"; fi)
 
 ifndef J2OBJC_ARCHS
-<<<<<<< HEAD
-J2OBJC_ARCHS = macosx iphone iphone64 watchv7k watch64 watchsimulator simulator simulator64
-=======
 # 32bit iPhone archs are no longer built by default. To build a release
 # with them, define J2OBJC_ARCHS with "iphone" and "simulator" included.
-J2OBJC_ARCHS = macosx iphone64 watchv7k watchsimulator simulator64
->>>>>>> c34922cc
+J2OBJC_ARCHS = macosx iphone64 watchv7k watch64 watchsimulator simulator64
 ifeq ($(TVOS_AVAILABLE), YES)
 J2OBJC_ARCHS += appletvos appletvsimulator
 endif
